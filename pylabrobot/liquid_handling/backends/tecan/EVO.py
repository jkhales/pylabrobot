"""
This file defines interfaces for all supported Tecan liquid handling robots.
"""

# pylint: disable=invalid-name

from abc import ABCMeta, abstractmethod
from typing import Dict, List, Optional, Tuple, Sequence, TypeVar, Union

from pylabrobot.liquid_handling.backends.USBBackend import USBBackend
from pylabrobot.liquid_handling.liquid_classes.tecan import TecanLiquidClass, get_liquid_class
from pylabrobot.liquid_handling.backends.tecan.errors import TecanError, error_code_to_exception
from pylabrobot.liquid_handling.standard import (
  Pickup,
  PickupTipRack,
  Drop,
  DropTipRack,
  Aspiration,
  AspirationPlate,
  Dispense,
  DispensePlate,
  Move
)
from pylabrobot.resources import (
  Resource,
  Coordinate,
<<<<<<< HEAD
  TecanPlateCarrier,
=======
  Liquid,
>>>>>>> 8911499f
  TecanTipRack,
  TecanPlate,
  TecanTip,
  Trash
)

T = TypeVar("T")

class TecanLiquidHandler(USBBackend, metaclass=ABCMeta):
  """
  Abstract base class for Tecan liquid handling robot backends.
  """

  @abstractmethod
  def __init__(
    self,
    packet_read_timeout: int = 120,
    read_timeout: int = 300,
    write_timeout: int = 300,
  ):
    """

    Args:
      packet_read_timeout: The timeout for reading packets from the Tecan machine in seconds.
      read_timeout: The timeout for reading from the Tecan machine in seconds.
    """

    super().__init__(
      packet_read_timeout=packet_read_timeout,
      read_timeout=read_timeout,
      write_timeout=write_timeout,
      id_vendor=0x0C47,
      id_product=0x4000)

    self._cache: Dict[str, List[Optional[int]]] = {}

  def _assemble_command(
    self,
    module: str,
    command: str,
    params: List[Optional[int]]) -> str:
    """ Assemble a firmware command to the Tecan machine.

    Args:
      module: 2 character module identifier (C5 for LiHa, ...)
      command: 3 character command identifier
      params: list of integer parameters

    Returns:
      A string containing the assembled command.
    """

    cmd = module + command + ",".join(str(a) if a is not None else "" for a in params)
    return f"\02{cmd}\00"

  def parse_response(self, resp: bytearray) -> Dict[str, Union[str, int, List[int]]]:
    """ Parse a machine response string

    Args:
      resp: The response string to parse.

    Returns:
      A dictionary containing the parsed values.
    """

    s = resp.decode("utf-8", "ignore")
    module = s[1:3]
    ret = int(resp[3]) ^ (1 << 7)
    if ret != 0:
      raise error_code_to_exception(module, ret)

    data: List[int] = [int(x) for x in s[3:-1].split(",") if x]
    return {
      "module": module,
      "data": data
    }

  async def send_command(
    self,
    module: str,
    command: str,
    params: Optional[List[Optional[int]]] = None,
    write_timeout: Optional[int] = None,
    read_timeout: Optional[int] = None,
    wait = True
  ):
    """ Send a firmware command to the Tecan machine. Caches `set` commands and ignores if
    redundant.

    Args:
      module: 2 character module identifier (C5 for LiHa, ...)
      command: 3 character command identifier
      params: list of integer parameters
      write_timeout: write timeout in seconds. If None, `self.write_timeout` is used.
      read_timeout: read timeout in seconds. If None, `self.read_timeout` is used.
      wait: If True, wait for a response. If False, return `None` immediately after sending.

    Returns:
      A dictionary containing the parsed response, or None if no response was read within `timeout`.
    """

    if command[0] == "S" and params is not None:
      k = module + command
      if k in self._cache and self._cache[k] == params:
        return
      self._cache[k] = params

    cmd = self._assemble_command(module, command, [] if params is None else params)

    self.write(cmd, timeout=write_timeout)
    if not wait:
      return None

    resp = self.read(timeout=read_timeout)
    return self.parse_response(resp)


class EVO(TecanLiquidHandler):
  """
  Interface for the Tecan Freedom EVO series
  """

  LIHA = "C5"
  ROMA = "C1"
  MCA = "C3"
  PNP = "W1"

  def __init__(
    self,
    diti_count: int = 0,
    packet_read_timeout: int = 120,
    read_timeout: int = 300,
    write_timeout: int = 300,
  ):
    """ Create a new EVO interface.

    Args:
      packet_read_timeout: timeout in seconds for reading a single packet.
      read_timeout: timeout in seconds for reading a full response.
      write_timeout: timeout in seconds for writing a command.
    """

    super().__init__(
      packet_read_timeout=packet_read_timeout,
      read_timeout=read_timeout,
      write_timeout=write_timeout)

    self._num_channels: Optional[int] = None
    self.diti_count = diti_count
    # channels [num_channels - diti_count, num_channels) configured for disposable tips

    self._liha_connected: Optional[bool] = None
    self._roma_connected: Optional[bool] = None
    self._pnp_connected: Optional[bool] = None
    self._mca_connected: Optional[bool] = None

  @property
  def num_channels(self) -> int:
    """ The number of pipette channels present on the robot. """

    if self._num_channels is None:
      raise RuntimeError("has not loaded num_channels, forgot to call `setup`?")
    return self._num_channels

  @property
  def liha_connected(self) -> bool:
    """ Whether LiHa arm is present on the robot. """

    if self._liha_connected is None:
      raise RuntimeError("liha_connected not set, forgot to call `setup`?")
    return self._liha_connected

  @property
  def roma_connected(self) -> bool:
    """ Whether RoMa arm is present on the robot. """

    if self._roma_connected is None:
      raise RuntimeError("roma_connected not set, forgot to call `setup`?")
    return self._roma_connected

  @property
  def pnp_connected(self) -> bool:
    """ Whether PnP arm is present on the robot. """

    if self._pnp_connected is None:
      raise RuntimeError("pnp_connected not set, forgot to call `setup`?")
    return self._pnp_connected

  @property
  def mca_connected(self) -> bool:
    """ Whether MCA arm is present on the robot. """

    if self._mca_connected is None:
      raise RuntimeError("mca_connected not set, forgot to call `setup`?")
    return self._mca_connected

  def serialize(self) -> dict:
    return {
      **super().serialize(),
      "packet_read_timeout": self.packet_read_timeout,
      "read_timeout": self.read_timeout,
      "write_timeout": self.write_timeout,
    }

  async def setup(self):
    """ Setup

    Creates a USB connection and finds read/write interfaces.
    """

    await super().setup()

    self._liha_connected = await self.setup_arm(EVO.LIHA)
    self._roma_connected = await self.setup_arm(EVO.ROMA)

    if self.roma_connected: # position_initialization_x in reverse order from setup_arm
      self.roma = RoMa(self, EVO.ROMA)
      await self.roma.position_initialization_x()
      # move to home position (TBD) after initialization
      await self.roma.set_vector_coordinate_position(1, 9000, 2000, 2464, 1800, None, 1, 0)
      await self.roma.action_move_vector_coordinate_position()
    if self.liha_connected:
      self.liha = LiHa(self, EVO.LIHA)
      await self.liha.position_initialization_x()

    self._num_channels = await self.liha.report_number_tips()
    self._x_range = await self.liha.report_x_param(5)
    self._y_range = (await self.liha.report_y_param(5))[0]
    self._z_range = (await self.liha.report_z_param(5))[0]

    # Initialize plungers. Assumes wash station assigned at rail 1.
    await self.liha.set_z_travel_height([self._z_range] * self.num_channels)
    await self.liha.position_absolute_all_axis(45, 1031, 90, [1200] * self.num_channels)
    await self.liha.initialize_plunger(self._bin_use_channels(list(range(self.num_channels))))
    await self.liha.position_valve_logical([1] * self.num_channels)
    await self.liha.move_plunger_relative([100] * self.num_channels)
    await self.liha.position_valve_logical([0] * self.num_channels)
    await self.liha.set_end_speed_plunger([1800] * self.num_channels)
    await self.liha.move_plunger_relative([-100] * self.num_channels)
    await self.liha.position_absolute_all_axis(45, 1031, 90, [self._z_range] * self.num_channels)

  async def setup_arm(self, module):
    try:
      await self.send_command(module, command="PIA")
    except TecanError as e:
      if e.error_code == 5:
        return False
      raise e

    await self.send_command(module, command="BMX", params=[2])
    return True

  async def _park_liha(self):
    await self.liha.set_z_travel_height([self._z_range] * self.num_channels)
    await self.liha.position_absolute_all_axis(45, 1031, 90, [self._z_range] * self.num_channels)

  # ============== LiquidHandlerBackend methods ==============

  async def aspirate(
    self,
    ops: List[Aspiration],
    use_channels: List[int]
  ): # TODO: pass in operation parameters to override TecanLiquidClass defaults
    """ Aspirate liquid from the specified channels.

    Args:
      ops: The aspiration operations to perform.
      use_channels: The channels to use for the operations.
    """

    x_positions, y_positions, z_positions = self._liha_positions(ops, use_channels)

    tecan_liquid_classes = [
      get_liquid_class(
        target_volume=op.volume,
        liquid_class=op.liquid or Liquid.WATER,
        tip_type=op.tip.tip_type
      ) if isinstance(op.tip, TecanTip) else None for op in ops]

    for op, tlc in zip(ops, tecan_liquid_classes):
      op.volume = tlc.compute_corrected_volume(op.volume) if tlc is not None else op.volume

    ys = int(ops[0].resource.get_size_y() * 10)
    zadd: List[Optional[int]] = [0] * self.num_channels
    for i, channel in enumerate(use_channels):
      par = ops[i].resource.parent
      if par is None:
        continue
      if not isinstance(par, TecanPlate):
        raise ValueError(f"Operation is not supported by resource {par}.")
      # TODO: calculate defaults when area is not specified
      zadd[channel] = round(ops[i].volume / par.area * 10)

    # moves such that first channel is over first location
    x, _ = self._first_valid(x_positions)
    y, yi = self._first_valid(y_positions)
    assert x is not None and y is not None
    await self.liha.set_z_travel_height([self._z_range] * self.num_channels)
    await self.liha.position_absolute_all_axis(
      x, y - yi * ys, ys,
      [z if z else self._z_range for z in z_positions["travel"]])
    # TODO check channel positions match resource positions

    # aspirate airgap
    pvl, sep, ppr = self._aspirate_airgap(use_channels, tecan_liquid_classes, "lag")
    if any(ppr):
      await self.liha.position_valve_logical(pvl)
      await self.liha.set_end_speed_plunger(sep)
      await self.liha.move_plunger_relative(ppr)

    # perform liquid level detection
    # TODO: verify for other liquid detection modes
    if any(tlc.aspirate_lld if tlc is not None else None for tlc in tecan_liquid_classes):
      tlc, _ = self._first_valid(tecan_liquid_classes)
      assert tlc is not None
      detproc = tlc.lld_mode # must be same for all channels?
      sense = tlc.lld_conductivity
      await self.liha.set_detection_mode(detproc, sense)
      ssl, sdl, sbl = self._liquid_detection(use_channels, tecan_liquid_classes)
      await self.liha.set_search_speed(ssl)
      await self.liha.set_search_retract_distance(sdl)
      await self.liha.set_search_z_start(z_positions["start"])
      await self.liha.set_search_z_max(list(z if z else self._z_range for z in z_positions["max"]))
      await self.liha.set_search_submerge(sbl)
      shz = [min(z for z in z_positions["travel"] if z)] * self.num_channels
      await self.liha.set_z_travel_height(shz)
      await self.liha.move_detect_liquid(self._bin_use_channels(use_channels), zadd)
      await self.liha.set_z_travel_height([self._z_range] * self.num_channels)

    # aspirate + retract
    # SSZ: z_add / (vol / asp_speed)
    zadd = [min(z, 32) if z else None for z in zadd]
    ssz, sep, stz, mtr, ssz_r = self._aspirate_action(ops, use_channels, tecan_liquid_classes, zadd)
    await self.liha.set_slow_speed_z(ssz)
    await self.liha.set_end_speed_plunger(sep)
    await self.liha.set_tracking_distance_z(stz)
    await self.liha.move_tracking_relative(mtr)
    await self.liha.set_slow_speed_z(ssz_r)
    await self.liha.move_absolute_z(z_positions["start"]) # TODO: use retract_position and offset

    # aspirate airgap
    pvl, sep, ppr = self._aspirate_airgap(use_channels, tecan_liquid_classes, "tag")
    await self.liha.position_valve_logical(pvl)
    await self.liha.set_end_speed_plunger(sep)
    await self.liha.move_plunger_relative(ppr)

  async def dispense(
    self,
    ops: List[Dispense],
    use_channels: List[int]
  ):
    """ Dispense liquid from the specified channels.

    Args:
      ops: The dispense operations to perform.
      use_channels: The channels to use for the dispense operations.
    """

    x_positions, y_positions, z_positions = self._liha_positions(ops, use_channels)
    ys = int(ops[0].resource.get_size_y() * 10)

    tecan_liquid_classes = [
      get_liquid_class(
        target_volume=op.volume,
        liquid_class=op.liquid or Liquid.WATER,
        tip_type=op.tip.tip_type
      ) if isinstance(op.tip, TecanTip) else None for op in ops]

    for op, tlc in zip(ops, tecan_liquid_classes):
      op.volume = tlc.compute_corrected_volume(op.volume) + \
        tlc.aspirate_lag_volume + tlc.aspirate_tag_volume \
        if tlc is not None else op.volume

    x, _ = self._first_valid(x_positions)
    y, yi = self._first_valid(y_positions)
    assert x is not None and y is not None
    await self.liha.set_z_travel_height(z if z else self._z_range for z in z_positions["travel"])
    await self.liha.position_absolute_all_axis(
      x, y - yi * ys, ys,
      [z if z else self._z_range for z in z_positions["dispense"]])

    sep, spp, stz, mtr = self._dispense_action(ops, use_channels, tecan_liquid_classes)
    await self.liha.set_end_speed_plunger(sep)
    await self.liha.set_stop_speed_plunger(spp)
    await self.liha.set_tracking_distance_z(stz)
    await self.liha.move_tracking_relative(mtr)

  async def pick_up_tips(
    self,
    ops: List[Pickup],
    use_channels: List[int]
  ):
    """ Pick up tips from a resource.

    Args:
      ops: The pickup operations to perform.
      use_channels: The channels to use for the pickup operations.
    """

    assert min(use_channels) >= self.num_channels - self.diti_count, \
      f"DiTis can only be configured for the last {self.diti_count} channels"

    x_positions, y_positions, _ = self._liha_positions(ops, use_channels)

    # move channels
    ys = int(ops[0].resource.get_size_y() * 10)
    x, _ = self._first_valid(x_positions)
    y, yi = self._first_valid(y_positions)
    assert x is not None and y is not None
    await self.liha.set_z_travel_height([self._z_range] * self.num_channels)
    await self.liha.position_absolute_all_axis(
      x, y - yi * ys, ys, [self._z_range] * self.num_channels)

    # aspirate airgap
    pvl: List[Optional[int]] = [None] * self.num_channels
    sep: List[Optional[int]] = [None] * self.num_channels
    ppr: List[Optional[int]] = [None] * self.num_channels
    for channel in use_channels:
      pvl[channel] = 0
      sep[channel] = 70 * 6 # ? 12, always 70?
      ppr[channel] = 10 * 3 # ? 6
    await self.liha.position_valve_logical(pvl)
    await self.liha.set_end_speed_plunger(sep)
    await self.liha.move_plunger_relative(ppr)

    # get tips
    await self.liha.get_disposable_tip(self._bin_use_channels(use_channels), 768, 210)
    # TODO: check z params

  async def drop_tips(
    self,
    ops: List[Drop],
    use_channels: List[int]
  ):
    """ Drops tips to waste.

    Args:
      ops: The drop operations to perform.
      use_channels: The channels to use for the drop operations.
    """

    assert min(use_channels) >= self.num_channels - self.diti_count, \
      f"DiTis can only be configured for the last {self.diti_count} channels"
    assert all(isinstance(op.resource, Trash) for op in ops), "Must drop in waste container"

    x_positions, y_positions, _ = self._liha_positions(ops, use_channels)

    # move channels
    ys = 90
    x, _ = self._first_valid(x_positions)
    y, _ = self._first_valid(y_positions)
    assert x is not None and y is not None
    await self.liha.set_z_travel_height([self._z_range] * self.num_channels)
    await self.liha.position_absolute_all_axis(
      x, int(y - ys * 3.5), ys, [self._z_range] * self.num_channels)

    # discard tips
    await self.liha.discard_disposable_tip(self._bin_use_channels(use_channels))

  async def pick_up_tips96(self, pickup: PickupTipRack):
    raise NotImplementedError()

  async def drop_tips96(self, drop: DropTipRack):
    raise NotImplementedError()

  async def aspirate96(self, aspiration: AspirationPlate):
    raise NotImplementedError()

  async def dispense96(self, dispense: DispensePlate):
    raise NotImplementedError()

  async def move_resource(self, move: Move):
    """ Pick up a resource and move it to a new location. """

    # TODO: implement PnP for moving tubes
    assert self.roma_connected

    z_range = await self.roma.report_z_param(5)
    x, y, z = self._roma_positions(move.resource, move.resource.get_absolute_location(), z_range)
    h = int(move.resource.get_size_y() * 10)
    xt, yt, zt = self._roma_positions(move.resource, move.to, z_range)

    # move to resource
    await self.roma.set_smooth_move_x(1)
    await self.roma.set_fast_speed_x(10000)
    await self.roma.set_fast_speed_y(5000, 1500)
    await self.roma.set_fast_speed_z(1300)
    await self.roma.set_fast_speed_r(5000, 1500)
    await self.roma.set_vector_coordinate_position(1, x, y, z["safe"], 900, None, 1, 0)
    await self.roma.action_move_vector_coordinate_position()
    await self.roma.set_smooth_move_x(0)

    # pick up resource
    await self.roma.position_absolute_g(900) # TODO: verify
    await self.roma.set_target_window_class(1, 0, 0, 0, 135, 0)
    await self.roma.set_vector_coordinate_position(1, x, y, z["travel"], 900, None, 1, 1)
    # TODO verify z param
    await self.roma.set_vector_coordinate_position(1, x, y, z["end"], 900, None, 1, 0)
    await self.roma.action_move_vector_coordinate_position()
    await self.roma.set_fast_speed_y(3500, 1000)
    await self.roma.set_fast_speed_r(2000, 600)
    await self.roma.set_gripper_params(100, 75)
    await self.roma.grip_plate(h - 100)

    # move to target
    await self.roma.set_target_window_class(1, 0, 0, 0, 135, 0)
    await self.roma.set_target_window_class(2, 0, 0, 0, 53, 0)
    await self.roma.set_target_window_class(3, 0, 0, 0, 55, 0)
    await self.roma.set_target_window_class(4, 45, 0, 0, 0, 0)
    await self.roma.set_vector_coordinate_position(1, x, y, z["end"], 900, None, 1, 1)
    await self.roma.set_vector_coordinate_position(2, x, y, z["travel"], 900, None, 1, 2)
    await self.roma.set_vector_coordinate_position(3, x, y, z["safe"], 900, None, 1, 3)
    await self.roma.set_vector_coordinate_position(4, xt, yt, zt["safe"], 900, None, 1, 4)
    await self.roma.set_vector_coordinate_position(5, xt, yt, zt["travel"], 900, None, 1, 3)
    await self.roma.set_vector_coordinate_position(6, xt, yt, zt["end"], 900, None, 1, 0)
    await self.roma.action_move_vector_coordinate_position()

    # release resource
    await self.roma.position_absolute_g(900)
    await self.roma.set_fast_speed_y(5000, 1500)
    await self.roma.set_fast_speed_r(5000, 1500)
    await self.roma.set_vector_coordinate_position(1, xt, yt, zt["end"], 900, None, 1, 1)
    await self.roma.set_vector_coordinate_position(2, xt, yt, zt["travel"], 900, None, 1, 2)
    await self.roma.set_vector_coordinate_position(3, xt, yt, zt["safe"], 900, None, 1, 0)
    await self.roma.action_move_vector_coordinate_position()
    await self.roma.set_fast_speed_y(3500, 1000)
    await self.roma.set_fast_speed_r(2000, 600)

  def _first_valid(
    self,
    l: List[Optional[T]]
  ) -> Tuple[Optional[T], int]:
    """ Returns first item in list that is not None """

    for i, v in enumerate(l):
      if v is not None:
        return v, i
    return None, -1

  def _bin_use_channels(
    self,
    use_channels: List[int]
  ) -> int:
    """ Converts use_channels to a binary coded tip representation. """

    b = 0
    for channel in use_channels:
      b += (1 << channel)
    return b

  def _liha_positions(
    self,
    ops: Sequence[Union[Aspiration, Dispense, Pickup, Drop]],
    use_channels: List[int]
  ) -> Tuple[List[Optional[int]], List[Optional[int]], Dict[str, List[Optional[int]]]]:
    """ Creates lists of x, y, and z positions used by LiHa ops. """

    x_positions: List[Optional[int]] = [None] * self.num_channels
    y_positions: List[Optional[int]] = [None] * self.num_channels
    z_positions: Dict[str, List[Optional[int]]] = {
      "travel": [None] * self.num_channels,
      "start": [None] * self.num_channels,
      "dispense": [None] * self.num_channels,
      "max": [None] * self.num_channels
    }
    def get_z_position(z, z_off, tip_length):
      return int(self._z_range - z + z_off * 10 + tip_length)  # TODO: verify z formula

    for i, channel in enumerate(use_channels):
      location = ops[i].resource.get_absolute_location() + ops[i].resource.center()
      x_positions[channel] = int((location.x - 100) * 10)
      y_positions[channel] = int((346.5 - location.y) * 10) # TODO: verify

      par = ops[i].resource.parent
      if not isinstance(par, (TecanPlate, TecanTipRack)):
        raise ValueError(f"Operation is not supported by resource {par}.")
      # TODO: calculate defaults when z-attribs are not specified
      tip_length = int(ops[i].tip.total_tip_length * 10)
      z_positions["travel"][channel] = get_z_position(
        par.z_travel, par.get_absolute_location().z, tip_length)
      z_positions["start"][channel] = get_z_position(
        par.z_start, par.get_absolute_location().z, tip_length)
      z_positions["dispense"][channel] = get_z_position(
        par.z_dispense, par.get_absolute_location().z, tip_length)
      z_positions["max"][channel] = get_z_position(
        par.z_max, par.get_absolute_location().z, tip_length)

    return x_positions, y_positions, z_positions

  def _aspirate_airgap(
    self,
    use_channels: List[int],
    tecan_liquid_classes: List[Optional[TecanLiquidClass]],
    airgap: str
  ) -> Tuple[List[Optional[int]], List[Optional[int]], List[Optional[int]]]:
    """ Creates parameters used to aspirate airgaps.

    Args:
      airgap: `lag` for leading airgap, `tag` for trailing airgap.

    Returns:
      pvl: position_valve_logial
      sep: set_end_speed_plunger
      ppr: move_plunger_relative
    """

    pvl: List[Optional[int]] = [None] * self.num_channels
    sep: List[Optional[int]] = [None] * self.num_channels
    ppr: List[Optional[int]] = [None] * self.num_channels

    for i, channel in enumerate(use_channels):
      tlc = tecan_liquid_classes[i]
      assert tlc is not None
      pvl[channel] = 0
      if airgap == "lag":
        sep[channel] = int(tlc.aspirate_lag_speed * 12) # 6? TODO: verify step unit
        ppr[channel] = int(tlc.aspirate_lag_volume * 6) # 3?
      elif airgap == "tag":
        sep[channel] = int(tlc.aspirate_tag_speed * 12) # 6?
        ppr[channel] = int(tlc.aspirate_tag_volume * 6) # 3?

    return pvl, sep, ppr

  def _liquid_detection(
    self,
    use_channels: List[int],
    tecan_liquid_classes: List[Optional[TecanLiquidClass]],
  ) -> Tuple[List[Optional[int]], List[Optional[int]], List[Optional[int]]]:
    """ Creates parameters use for liquid detection.

    Returns:
      ssl: set_search_speed
      sdl: set_search_retract_distance
      sbl: set_search_submerge
    """

    ssl: List[Optional[int]] = [None] * self.num_channels
    sdl: List[Optional[int]] = [None] * self.num_channels
    sbl: List[Optional[int]] = [None] * self.num_channels

    for i, channel in enumerate(use_channels):
      tlc = tecan_liquid_classes[i]
      assert tlc is not None
      ssl[channel] = int(tlc.lld_speed * 10)
      sdl[channel] = int(tlc.lld_distance * 10)
      sbl[channel] = int(tlc.aspirate_lld_offset * 10)

    return ssl, sdl, sbl

  def _aspirate_action(
    self,
    ops: Sequence[Union[Aspiration, Dispense]],
    use_channels: List[int],
    tecan_liquid_classes: List[Optional[TecanLiquidClass]],
    zadd: List[Optional[int]]
  ) -> Tuple[
    List[Optional[int]],
    List[Optional[int]],
    List[Optional[int]],
    List[Optional[int]],
    List[Optional[int]]]:
    """ Creates parameters used for aspiration action.

    Args:
      zadd: distance moved while aspirating

    Returns:
      ssz: set_slow_speed_z
      sep: set_end_speed_plunger
      stz: set_tracking_distance_z
      mtr: move_tracking_relative
      ssz_r: set_slow_speed_z retract
    """

    ssz: List[Optional[int]] = [None] * self.num_channels
    sep: List[Optional[int]] = [None] * self.num_channels
    stz: List[Optional[int]] = [-z if z else None for z in zadd] # TODO: verify max cutoff
    mtr: List[Optional[int]] = [None] * self.num_channels
    ssz_r: List[Optional[int]] = [None] * self.num_channels

    for i, channel in enumerate(use_channels):
      tlc = tecan_liquid_classes[i]
      z = zadd[channel]
      assert tlc is not None and z is not None
      sep[channel] = int(tlc.aspirate_speed * 12) # 6?
      ssz[channel] = round(z * tlc.aspirate_speed / ops[i].volume)
      mtr[channel] = round(ops[i].volume * 6) # 3?
      ssz_r[channel] = int(tlc.aspirate_retract_speed * 10)

    return ssz, sep, stz, mtr, ssz_r

  def _dispense_action(
    self,
    ops: Sequence[Union[Aspiration, Dispense]],
    use_channels: List[int],
    tecan_liquid_classes: List[Optional[TecanLiquidClass]]
  ) -> Tuple[List[Optional[int]], List[Optional[int]], List[Optional[int]], List[Optional[int]]]:
    """ Creates parameters used for dispense action.

    Returns:
      sep: set_end_speed_plunger
      spp: set_stop_speed_plunger
      stz: set_tracking_distance_z
      mtr: move_tracking_relative
    """

    sep: List[Optional[int]] = [None] * self.num_channels
    spp: List[Optional[int]] = [None] * self.num_channels
    stz: List[Optional[int]] = [None] * self.num_channels
    mtr: List[Optional[int]] = [None] * self.num_channels

    for i, channel in enumerate(use_channels):
      tlc = tecan_liquid_classes[i]
      assert tlc is not None
      sep[channel] = int(tlc.dispense_speed * 12) # 6?
      spp[channel] = int(tlc.dispense_breakoff * 12) # 6?
      stz[channel] = 0
      mtr[channel] = -round(ops[i].volume * 6) # 3?

    return sep, spp, stz, mtr

  def _roma_positions(
    self,
    resource: Resource,
    offset: Coordinate,
    z_range: int
  ) -> Tuple[int, int, Dict[str, int]]:
    """ Creates x, y, and z positions used by RoMa ops. """

    par = resource.parent
    if par is None:
      raise ValueError(f"Operation is not supported by resource {resource}.")
    par = par.parent
    if not isinstance(par, TecanPlateCarrier):
      raise ValueError(f"Operation is not supported by resource {par}.")

    if par.roma_x is None or par.roma_y is None or par.roma_z_safe is None \
      or par.roma_z_travel is None or par.roma_z_end is None:
      raise ValueError(f"Operation is not supported by resource {par}.")
    x_position = int((offset.x - 100)* 10 + par.roma_x)
    y_position = int((347.1 - (offset.y + resource.get_size_y())) * 10 + par.roma_y)
    z_positions = {
      "safe": z_range - int(par.roma_z_safe),
      "travel": z_range - int(par.roma_z_travel - offset.z * 10),
      "end": z_range - int(par.roma_z_end - offset.z * 10)
    }

    return x_position, y_position, z_positions


class EVOArm:
  """
  Provides firmware commands for EVO arms. Caches arm positions.
  """

  _pos_cache: Dict[str, int] = {}

  def __init__(
    self,
    backend: EVO,
    module: str
  ):
    self.backend = backend
    self.module = module

  async def position_initialization_x(self):
    """ Reinitializes X-axis of the arm. """

    await self.backend.send_command(module=self.module, command="PIX")

  async def report_x_param(self, param: int) -> int:
    """ Report current parameter for x-axis.

    Args:
      param: 0 - current position, 5 - actual machine range
    """

    resp: List[int] = (await self.backend.send_command(module=self.module,
                             command="RPX", params=[param]))["data"]
    return resp[0]

  async def report_y_param(self, param: int) -> List[int]:
    """ Report current parameters for y-axis.

    Args:
      param: 0 - current position, 5 - actual machine range
    """

    resp: List[int] = (await self.backend.send_command(module=self.module,
                             command="RPY", params=[param]))["data"]
    return resp


class LiHa(EVOArm):
  """
  Provides firmware commands for the LiHa
  """

  async def initialize_plunger(self, tips):
    """ Initializes plunger and valve drive

    Args:
      tips: binary coded tip select
    """
    await self.backend.send_command(module=self.module, command="PID", params=[tips])

  async def report_z_param(self, param: int) -> List[int]:
    """ Report current parameters for z-axis.

    Args:
      param: 0 - current position, 5 - actual machine range
    """

    resp: List[int] = (await self.backend.send_command(module=self.module,
                             command="RPZ", params=[param]))["data"]
    return resp

  async def report_number_tips(self) -> int:
    """ Report number of tips on arm. """

    resp: List[int] = (await self.backend.send_command(module=self.module,
                             command="RNT", params=[1]))["data"]
    return resp[0]

  async def position_absolute_all_axis(self, x: int, y: int, ys: int, z: List[int]):
    """ Position absolute for all LiHa axes.

    Args:
      x: aboslute x position in 1/10 mm, must be in allowed machine range
      y: absolute y position in 1/10 mm, must be in allowed machine range
      ys: absolute y spacing in 1/10 mm, must be between 90 and 380
      z: absolute z position in 1/10 mm for each channel, must be in
         allowed machine range

    Raises:
      TecanError: if moving to the target position causes a collision
    """

    cur_x = EVOArm._pos_cache.setdefault(self.module, await self.report_x_param(0))
    for module, pos in EVOArm._pos_cache.items():
      if module == self.module:
        continue
      if cur_x < pos < x or x < pos < cur_x or abs(pos - x) < 1500:
        raise TecanError("Invalid command (collision)", self.module, 2)

    await self.backend.send_command(module=self.module, command="PAA", params=list([x, y, ys] + z))

    EVOArm._pos_cache[self.module] = x

  async def position_valve_logical(self, param: List[Optional[int]]):
    """ Position valve logical for each channel.

    Args:
      param: 0 - outlet, 1 - inlet, 2 - bypass
    """

    await self.backend.send_command(module=self.module, command="PVL", params=param)

  async def set_end_speed_plunger(self, speed: List[Optional[int]]):
    """ Set end speed for plungers.

    Args:
      speed: speed for each plunger in half step per second, must be between
             5 and 6000
    """

    await self.backend.send_command(module=self.module, command="SEP", params=speed)

  async def move_plunger_relative(self, rel: List[Optional[int]]):
    """ Move plunger relative upwards (dispense) or downards (aspirate).

    Args:
      rel: relative position for each plunger in full steps, must be between
           -3150 and 3150
    """

    await self.backend.send_command(module=self.module, command="PPR", params=rel)

  async def set_detection_mode(self, proc: int, sense: int):
    """ Set liquid detection mode.

    Args:
      proc: detection procedure (7 for double detection sequential with
            retract and extra submerge)
      sense: conductivity (1 for high)
    """

    await self.backend.send_command(module=self.module, command="SDM", params=[proc, sense])

  async def set_search_speed(self, speed: List[Optional[int]]):
    """ Set search speed for liquid search commands.

    Args:
      speed: speed for each channel in 1/10 mm/s, must be between 1 and 1500
    """

    await self.backend.send_command(module=self.module, command="SSL", params=speed)

  async def set_search_retract_distance(self, dist: List[Optional[int]]):
    """ Set z-axis retract distance for liquid search commands.

    Args:
      dist: retract distance for each channel in 1/10 mm, must be in allowed
            machine range
    """

    await self.backend.send_command(module=self.module, command="SDL", params=dist)

  async def set_search_submerge(self, dist: List[Optional[int]]):
    """ Set submerge for liquid search commands.

    Args:
      dist: submerge distance for each channel in 1/10 mm, must be between
            -1000 and max z range
    """

    await self.backend.send_command(module=self.module, command="SBL", params=dist)

  async def set_search_z_start(self, z: List[Optional[int]]):
    """ Set z-start for liquid search commands.

    Args:
      z: start height for each channel in 1/10 mm, must be in allowed machine range
    """

    await self.backend.send_command(module=self.module, command="STL", params=z)

  async def set_search_z_max(self, z: List[Optional[int]]):
    """ Set z-max for liquid search commands.

    Args:
      z: max for each channel in 1/10 mm, must be in allowed machine range
    """

    await self.backend.send_command(module=self.module, command="SML", params=z)

  async def set_z_travel_height(self, z):
    """ Set z-travel height.

    Args:
      z: travel heights in absolute 1/10 mm for each channel, must be in allowed
         machine range + 20
    """
    await self.backend.send_command(module=self.module, command="SHZ", params=z)

  async def move_detect_liquid(self, channels: int, zadd: List[Optional[int]]):
    """ Move tip, detect liquid, submerge.

    Args:
      channels: binary coded tip select
      zadd: required distance to travel downwards in 1/10 mm for each channel,
            must be between 0 and z-start - z-max
    """

    await self.backend.send_command(module=self.module, command="MDT",
      params=[channels] + [None] * 3 + zadd)

  async def set_slow_speed_z(self, speed: List[Optional[int]]):
    """ Set slow speed for z.

    Args:
      speed: speed in 1/10 mm/s for each channel, must be between 1 and 4000
    """

    await self.backend.send_command(module=self.module, command="SSZ", params=speed)

  async def set_tracking_distance_z(self, rel: List[Optional[int]]):
    """ Set z-axis relative tracking distance used by dispense and aspirate.

    Args:
      rel: relative value in 1/10 mm for each channel, must be between
            -2100 and 2100
    """

    await self.backend.send_command(module=self.module, command="STZ", params=rel)

  async def move_tracking_relative(self, rel: List[Optional[int]]):
    """ Move tracking relative. Starts the z-drives and dilutors simultaneously
        to achieve a synchronous tracking movement.

    Args:
      rel: relative position for each plunger in full steps, must be between
           -3150 and 3150
    """

    await self.backend.send_command(module=self.module, command="MTR", params=rel)

  async def move_absolute_z(self, z: List[Optional[int]]):
    """ Position absolute with slow speed z-axis

    Args:
      z: absolute position in 1/10 mm for each channel, must be in
         allowed machine range
    """

    await self.backend.send_command(module=self.module, command="MAZ", params=z)

  async def set_stop_speed_plunger(self, speed: List[Optional[int]]):
    """ Set stop speed for plungers

    Args:
      speed: speed for each plunger in half step per second, must be between
             50 and 2700
    """

    await self.backend.send_command(module=self.module, command="SPP", params=speed)

  async def get_disposable_tip(self, tips, z_start, z_search):
    """ Picks up tips

    Args:
      tips: binary coded tip select
      z_start: position in 1/10 mm where searching begins
      z_search: search distance in 1/10 mm, range within a tip must be found
    """

    await self.backend.send_command(module=self.module,
                                    command="AGT", params=[tips, z_start, z_search, 0])

  async def discard_disposable_tip(self, tips):
    """ Drops tips

    Args:
      tips: binary coded tip select
    """

    await self.backend.send_command(module=self.module, command="ADT", params=[tips])


class RoMa(EVOArm):
  """
  Provides firmware commands for the RoMa plate robot
  """

  async def report_z_param(self, param: int) -> int:
    """ Report current parameter for z-axis.

    Args:
      param: 0 - current position, 5 - actual machine range
    """

    resp: List[int] = (await self.backend.send_command(module=self.module,
                             command="RPZ", params=[param]))["data"]
    return resp[0]

  async def report_r_param(self, param: int) -> int:
    """ Report current parameter for r-axis.

    Args:
      param: 0 - current position, 5 - actual machine range
    """

    resp: List[int] = (await self.backend.send_command(module=self.module,
                             command="RPR", params=[param]))["data"]
    return resp[0]

  async def report_g_param(self, param: int) -> int:
    """ Report current parameter for g-axis.

    Args:
      param: 0 - current position, 5 - actual machine range
    """

    resp: List[int] = (await self.backend.send_command(module=self.module,
                             command="RPG", params=[param]))["data"]
    return resp[0]

  async def set_smooth_move_x(self, mode: int):
    """ Sets X-axis smooth move.

    Args:
      mode: 0 - active, 1 - normal acceleration and speed used
    """

    await self.backend.send_command(module=self.module, command="SSM", params=[mode])

  async def set_fast_speed_x(self, speed: Optional[int], accel: Optional[int] = None):
    """ Set fast speed and acceleration for X-axis.

    Args:
      speed: fast speed in 1/10 mm/s
      accel: acceleration in 1/10 mm/s^2
    """

    await self.backend.send_command(module=self.module, command="SFX", params=[speed, accel])

  async def set_fast_speed_y(self, speed: Optional[int], accel: Optional[int] = None):
    """ Set fast speed and acceleration for Y-axis.

    Args:
      speed: fast speed in 1/10 mm/s
      accel: acceleration in 1/10 mm/s^2
    """

    await self.backend.send_command(module=self.module, command="SFY", params=[speed, accel])

  async def set_fast_speed_z(self, speed: Optional[int], accel: Optional[int] = None):
    """ Set fast speed and acceleration for Z-axis.

    Args:
      speed: fast speed in 1/10 mm/s
      accel: acceleration in 1/10 mm/s^2
    """

    await self.backend.send_command(module=self.module, command="SFZ", params=[speed, accel])

  async def set_fast_speed_r(self, speed: Optional[int], accel: Optional[int] = None):
    """ Set fast speed and acceleration for R-axis.

    Args:
      speed: fast speed in 1/10 dg/s
      accel: acceleration in 1/10 dg/s^2
    """

    await self.backend.send_command(module=self.module, command="SFR", params=[speed, accel])

  async def set_vector_coordinate_position(
    self,
    v: int,
    x: int,
    y: int,
    z: int,
    r: int,
    g: Optional[int],
    speed: int,
    tw: int = 0
  ):
    """ Sets vector coordinate positions into table.

    Args:
      v: vector to be defined, must be between 1 and 100
      x: aboslute x position in 1/10 mm
      y: aboslute y position in 1/10 mm
      z: aboslute z position in 1/10 mm
      r: aboslute r position in 1/10 mm
      g: aboslute g position in 1/10 mm
      speed: speed select, 0 - slow, 1 - fast
      tw: target window class, set with STW

    Raises:
      TecanError: if moving to the target position causes a collision
    """

    cur_x = EVOArm._pos_cache.setdefault(self.module, await self.report_x_param(0))
    for module, pos in EVOArm._pos_cache.items():
      if module == self.module:
        continue
      if cur_x < pos < x or x < pos < cur_x or abs(pos - x) < 1500:
        raise TecanError("Invalid command (collision)", self.module, 2)

    await self.backend.send_command(module=self.module, command="SAA",
                                    params=[v, x, y, z, r, g, speed, 0, tw])

  async def action_move_vector_coordinate_position(self):
    """ Starts coordinate movement, built by vector coordinate table. """

    await self.backend.send_command(module=self.module, command="AAC")

    EVOArm._pos_cache[self.module] = await self.report_x_param(0)

  async def position_absolute_g(self, g: int):
    """ Position absolute for G-axis

    Args:
      g: absolute position in 1/10 mm
    """

    await self.backend.send_command(module=self.module, command="PAG", params=[g])

  async def set_gripper_params(self, speed: int, pwm: int, cur: Optional[int] = None):
    """ Set gripper parameters

    Args:
      speed: gripper search speed in 1/10 mm/s
      pwm: pulse width modification limit
      cur: maximal allowed current
    """

    await self.backend.send_command(module=self.module, command="SGG", params=[speed, pwm, cur])

  async def grip_plate(self, pos: int):
    """ Grips plate at current X/Y/Z/R-position

    Args:
      pos: target position, plate must be fetched within current and target position
    """

    await self.backend.send_command(module=self.module, command="AGR", params=[pos])

  async def set_target_window_class(
    self,
    wc: int,
    x: int,
    y: int,
    z: int,
    r: int,
    g: int
  ):
    """ Sets drive parameters for the AAC command.

    Args:
      wc: window class, must be between 1 and 100
      x: target window for x-axis in 1/10 mm
      y: target window for y-axis in 1/10 mm
      z: target window for z-axis in 1/10 mm
      r: target window for r-axis in 1/10 deg
      g: target window for g-axis in 1/10 mm
    """

    await self.backend.send_command(module=self.module, command="STW",
                                    params=[wc, x, y, z, r, g])
<|MERGE_RESOLUTION|>--- conflicted
+++ resolved
@@ -24,11 +24,8 @@
 from pylabrobot.resources import (
   Resource,
   Coordinate,
-<<<<<<< HEAD
+  Liquid,
   TecanPlateCarrier,
-=======
-  Liquid,
->>>>>>> 8911499f
   TecanTipRack,
   TecanPlate,
   TecanTip,
